--- conflicted
+++ resolved
@@ -55,13 +55,8 @@
     std::cout << rtl_file << " written.\n";
 
     auto s_file = file_root + ".s";
-<<<<<<< HEAD
-    rtl::Program rtl_prog2;
-    auto asm_prog = rtl_to_asm(rtl_prog2);
-    /*
-=======
+
     /*auto asm_prog = rtl_to_asm(rtl_prog);
->>>>>>> 5c7a8637
 
     std::ofstream s_out;
     s_out.open(s_file);
